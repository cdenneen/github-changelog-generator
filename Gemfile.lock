--- conflicted
+++ resolved
@@ -1,15 +1,12 @@
 PATH
   remote: .
   specs:
-    github_changelog_generator (1.10.3)
+    github_changelog_generator (1.10.4)
       bundler (~> 1.7)
       colorize (~> 0.7)
       github_api (~> 0.12)
       overcommit (~> 0.31)
-<<<<<<< HEAD
-=======
       rake (~> 10.0)
->>>>>>> 11677063
 
 GEM
   remote: https://rubygems.org/
@@ -102,10 +99,6 @@
   codeclimate-test-reporter (~> 0.4)
   coveralls (~> 0.8)
   github_changelog_generator!
-<<<<<<< HEAD
-  rake (~> 10.0)
-=======
->>>>>>> 11677063
   rspec (~> 3.2)
   rubocop (~> 0.31)
   simplecov (~> 0.10)
